--- conflicted
+++ resolved
@@ -85,13 +85,8 @@
       /> */}
       <DownloadButton
         onClickCallback={() => {
-<<<<<<< HEAD
-          clipboard.copy(`${getBaseUrl()}/api?path=${asPath}&raw=true`)
+          clipboard.copy(`${getBaseUrl()}/api?path=${getReadablePath(asPath)}&raw=true`)
           toast.success(t('Copied direct link to clipboard.'))
-=======
-          clipboard.copy(`${getBaseUrl()}/api?path=${getReadablePath(asPath)}&raw=true`)
-          toast.success('Copied direct link to clipboard.')
->>>>>>> bd851540
         }}
         btnColor="pink"
         btnText={t('Copy direct link')}
